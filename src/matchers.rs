--- conflicted
+++ resolved
@@ -44,15 +44,11 @@
                 .collect(),
             negative: filters
                 .iter()
-<<<<<<< HEAD
-                .filter_map(|pattern| pattern.strip_prefix('!').map(WildMatchPattern::<'*', '?'>::new))
-=======
                 .filter_map(|pattern| {
                     pattern
                         .strip_prefix('!')
                         .map(|without_prefix| WildMatchPattern::<'*', '?'>::new(without_prefix))
                 })
->>>>>>> 56d61431
                 .collect(),
         }
     }
