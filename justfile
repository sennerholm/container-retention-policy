# See https://just.systems/man/en/ for docs

set dotenv-load  # Loads .env

bt := '0'

export RUST_BACKTRACE := bt

log := "warn"

# List available commands
default:
    just --list

# Installs any and all cargo utilities used for the development of this app
setup:
  # Cargo binstall downloads pre-built binaries for cargo extensions
  # This saves minutes on each `cargo binstall` invocation, relative
  # to what `cargo install` would have done
  @cargo install cargo-binstall

  # cargo-udeps checks for unused dependencies
  @cargo binstall cargo-udeps --locked --no-confirm
  @rustup toolchain install nightly

  # cargo-audit checks for security vulnerabilities
  @cargo binstall cargo-audit --locked --no-confirm

  # sccache does caching of Rust dependencies really well
  @cargo binstall sccache --locked --no-confirm

  # coverage
  cargo binstall cargo-llvm-cov --locked --no-confirm

  # helps identify unused dependency features
  cargo binstall cargo-unused-features --locked --no-confirm

  # pre-commit is used to run checks on-commit
  @pip install pre-commit && pre-commit install
  @export RUSTC_WRAPPER=$(which sccache)
  @echo "Run \`echo 'export RUSTC_WRAPPER=\$(which sccache)' >> ~/.bashrc\` to use sccache for caching"

# Run the binary "for real" for the container-retention-policy package
run:
    RUST_LOG=container_retention_policy=debug cargo r -- \
        --account snok \
        --token $DELETE_PACKAGES_CLASSIC_TOKEN \
        --tag-selection both \
        --image-names "container-retention-policy"  \
        --image-tags "!latest !test-1* !v*" \
        --shas-to-skip "" \
        --keep-n-most-recent 5 \
        --timestamp-to-use "updated_at" \
<<<<<<< HEAD
        --cut-off 1m \
        --dry-run true
=======
        --cut-off 1h \
        --dry-run false

fetch-package-digests tag="v3.0.0":
    curl -L \
          -X GET \
            -H "Accept: application/vnd.oci.image.index.v1+json" \
            -H "Authorization: Bearer $(echo $DELETE_PACKAGES_CLASSIC_TOKEN | base64)" \
            -H "X-GitHub-Api-Version: 2022-11-28" \
          https://ghcr.io/v2/snok%2Fcontainer-retention-policy/manifests/{{ tag }}

test:
    curl -L \
          -X GET \
            -H "Accept: application/vnd.oci.image.index.v1+json" \
            -H "Authorization: Bearer $(echo $DELETE_PACKAGES_CLASSIC_TOKEN | base64)" \
            -H "X-GitHub-Api-Version: 2022-11-28" \
          https://ghcr.io/v2/snok%2Fcontainer-retention-policy/manifests/test-5-3
>>>>>>> 56d61431
<|MERGE_RESOLUTION|>--- conflicted
+++ resolved
@@ -51,10 +51,6 @@
         --shas-to-skip "" \
         --keep-n-most-recent 5 \
         --timestamp-to-use "updated_at" \
-<<<<<<< HEAD
-        --cut-off 1m \
-        --dry-run true
-=======
         --cut-off 1h \
         --dry-run false
 
@@ -72,5 +68,4 @@
             -H "Accept: application/vnd.oci.image.index.v1+json" \
             -H "Authorization: Bearer $(echo $DELETE_PACKAGES_CLASSIC_TOKEN | base64)" \
             -H "X-GitHub-Api-Version: 2022-11-28" \
-          https://ghcr.io/v2/snok%2Fcontainer-retention-policy/manifests/test-5-3
->>>>>>> 56d61431
+          https://ghcr.io/v2/snok%2Fcontainer-retention-policy/manifests/test-5-3